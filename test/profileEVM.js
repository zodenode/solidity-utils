const { expect } = require('chai');
const { profileEVM } = require('../js/profileEVM.js');
const { ether } = require('@openzeppelin/test-helpers');

const TokenMock = artifacts.require('TokenMock');

contract('', function ([wallet1, wallet2]) {
    before(async function () {
        this.USDT = await TokenMock.new('USDT', 'USDT');
    });

    beforeEach(async function () {
        for (const addr of [wallet1, wallet2]) {
            await this.USDT.mint(addr, ether('1000'));
        }
    });

    describe('profileEVM', async function () {
        it('should be counted ERC20 Transfer', async function () {
            const receipt = await this.USDT.transfer(wallet2, ether('1'), { from: wallet1 });
            expect(await profileEVM(receipt.tx, ['STATICCALL', 'CALL', 'SSTORE', 'SLOAD']))
                .to.be.deep.equal([0, 0, 2, 2]);
        });

        it('should be counted ERC20 Approve', async function () {
            const receipt = await this.USDT.approve(wallet2, ether('1'), { from: wallet1 });
            expect(await profileEVM(receipt.tx, ['STATICCALL', 'CALL', 'SSTORE', 'SLOAD']))
                .to.be.deep.equal([0, 0, 1, 0]);
        });
    });

    // describe('gasspectEVM', async function () {
    //     it.only('should be counted ERC20 Transfer', async function () {
    //         const receipt = await this.USDT.transfer(wallet2, ether('1'), { from: wallet1 });
    //         expect(await gasspectEVM(receipt.tx))
    //             .to.be.deep.equal(['0-0-SLOAD = 2100', '0-0-SSTORE = 2900', '0-0-SLOAD = 2100', '0-0-SSTORE = 2900', '0-0-LOG3 = 1756']);
    //     });

<<<<<<< HEAD
    //     it('should be counted ERC20 Approve', async function () {
    //         const receipt = await this.USDT.approve(wallet2, ether('1'), { from: wallet1 });
    //         expect(await gasspectEVM(receipt.tx))
    //             .to.be.deep.equal(['0-0-SSTORE = 2200', '0-0-LOG3 = 1756']);
    //     });
    // });
=======
        it('should be counted ERC20 Approve', async function () {
            const receipt = await this.USDT.approve(wallet2, ether('1'), { from: wallet1 });
            expect(await gasspectEVM(receipt.tx))
                .to.be.deep.equal(['0-0-SSTORE = 2200', '0-0-LOG3 = 1756']);
        });

        it('should be counted ERC20 Transfer with minOpGasCost = 2000', async function () {
            const receipt = await this.USDT.transfer(wallet2, ether('1'), { from: wallet1 });
            expect(await gasspectEVM(receipt.tx, { minOpGasCost: 2000 }))
                .to.be.deep.equal(['0-0-SLOAD = 2100', '0-0-SSTORE = 2900', '0-0-SLOAD = 2100', '0-0-SSTORE = 2900']);
        });

        it('should be counted ERC20 Transfer with args', async function () {
            const receipt = await this.USDT.transfer(wallet2, ether('1'), { from: wallet1 });
            expect(await gasspectEVM(receipt.tx, { args: true }))
                .to.be.deep.equal([
                    '0-0-SLOAD(0x723077b8a1b173adc35e5f0e7e3662fd1208212cb629f9c128551ea7168da722) = 2100',
                    '0-0-SSTORE(0x723077b8a1b173adc35e5f0e7e3662fd1208212cb629f9c128551ea7168da722,0x0000000000000000000000000000000000000000000001450b3737d49a300000) = 2900',
                    '0-0-SLOAD(0x14e04a66bf74771820a7400ff6cf065175b3d7eb25805a5bd1633b161af5d101) = 2100',
                    '0-0-SSTORE(0x14e04a66bf74771820a7400ff6cf065175b3d7eb25805a5bd1633b161af5d101,0x0000000000000000000000000000000000000000000001457a3ced71d5500000) = 2900',
                    '0-0-LOG3() = 1756',
                ]);
        });

        it('should be counted ERC20 Transfer with res', async function () {
            const receipt = await this.USDT.transfer(wallet2, ether('1'), { from: wallet1 });
            expect(await gasspectEVM(receipt.tx, { res: true }))
                 .to.be.deep.equal([
                     '0-0-SLOAD:0x00000000000000000000000000000000000000000000017b4100e59a78d00000 = 2100',
                     '0-0-SSTORE = 2900',
                     '0-0-SLOAD:0x00000000000000000000000000000000000000000000017bb0069b37b3f00000 = 2100',
                     '0-0-SSTORE = 2900',
                     '0-0-LOG3 = 1756',
                 ]);
        });
    });
>>>>>>> 1647db95
});<|MERGE_RESOLUTION|>--- conflicted
+++ resolved
@@ -1,5 +1,5 @@
 const { expect } = require('chai');
-const { profileEVM } = require('../js/profileEVM.js');
+const { profileEVM, gasspectEVM } = require('../js/profileEVM.js');
 const { ether } = require('@openzeppelin/test-helpers');
 
 const TokenMock = artifacts.require('TokenMock');
@@ -29,21 +29,13 @@
         });
     });
 
-    // describe('gasspectEVM', async function () {
-    //     it.only('should be counted ERC20 Transfer', async function () {
-    //         const receipt = await this.USDT.transfer(wallet2, ether('1'), { from: wallet1 });
-    //         expect(await gasspectEVM(receipt.tx))
-    //             .to.be.deep.equal(['0-0-SLOAD = 2100', '0-0-SSTORE = 2900', '0-0-SLOAD = 2100', '0-0-SSTORE = 2900', '0-0-LOG3 = 1756']);
-    //     });
+    describe('gasspectEVM', async function () {
+        it('should be counted ERC20 Transfer', async function () {
+            const receipt = await this.USDT.transfer(wallet2, ether('1'), { from: wallet1 });
+            expect(await gasspectEVM(receipt.tx))
+                .to.be.deep.equal(['0-0-SLOAD = 2100', '0-0-SSTORE = 2900', '0-0-SLOAD = 2100', '0-0-SSTORE = 2900', '0-0-LOG3 = 1756']);
+        });
 
-<<<<<<< HEAD
-    //     it('should be counted ERC20 Approve', async function () {
-    //         const receipt = await this.USDT.approve(wallet2, ether('1'), { from: wallet1 });
-    //         expect(await gasspectEVM(receipt.tx))
-    //             .to.be.deep.equal(['0-0-SSTORE = 2200', '0-0-LOG3 = 1756']);
-    //     });
-    // });
-=======
         it('should be counted ERC20 Approve', async function () {
             const receipt = await this.USDT.approve(wallet2, ether('1'), { from: wallet1 });
             expect(await gasspectEVM(receipt.tx))
@@ -71,14 +63,13 @@
         it('should be counted ERC20 Transfer with res', async function () {
             const receipt = await this.USDT.transfer(wallet2, ether('1'), { from: wallet1 });
             expect(await gasspectEVM(receipt.tx, { res: true }))
-                 .to.be.deep.equal([
-                     '0-0-SLOAD:0x00000000000000000000000000000000000000000000017b4100e59a78d00000 = 2100',
-                     '0-0-SSTORE = 2900',
-                     '0-0-SLOAD:0x00000000000000000000000000000000000000000000017bb0069b37b3f00000 = 2100',
-                     '0-0-SSTORE = 2900',
-                     '0-0-LOG3 = 1756',
-                 ]);
+                .to.be.deep.equal([
+                    '0-0-SLOAD:0x00000000000000000000000000000000000000000000017b4100e59a78d00000 = 2100',
+                    '0-0-SSTORE = 2900',
+                    '0-0-SLOAD:0x00000000000000000000000000000000000000000000017bb0069b37b3f00000 = 2100',
+                    '0-0-SSTORE = 2900',
+                    '0-0-LOG3 = 1756',
+                ]);
         });
     });
->>>>>>> 1647db95
 });