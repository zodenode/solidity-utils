--- conflicted
+++ resolved
@@ -34,12 +34,6 @@
                 case 0 { success := gt(extcodesize(token), 0) }
                 default { success := and(gt(returndatasize(), 31), eq(mload(0), 1)) }
             }
-<<<<<<< HEAD
-        }
-        if (!success) {
-            revert SafeTransferFromFailed();
-=======
->>>>>>> cfdc889a
         }
         if (!success) revert SafeTransferFromFailed();
     }
